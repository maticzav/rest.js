--- conflicted
+++ resolved
@@ -76,13 +76,8 @@
      *  ##### Params on the `msg` object:
      *
      *  - headers (Object): Optional. Key/ value pair of request headers to pass along with the HTTP request. Valid headers are: 'If-Modified-Since', 'If-None-Match', 'Cookie', 'User-Agent', 'Accept', 'X-GitHub-OTP'.
-<<<<<<< HEAD
-     *  - user (String): Required.
-     *  - type (String): Optional. Possible values: `all`, `owner`, `member`. Default: `public`. Validation rule: ` ^(all|owner|member)$ `.
-=======
-     *  - user (String): Required. 
+     *  - user (String): Required.
      *  - type (String): Optional. Possible values: `all`, `owner`, `member`. Default: `owner`. Validation rule: ` ^(all|owner|member)$ `.
->>>>>>> 5f0eb97b
      *  - sort (String): Optional. Possible values: `created`, `updated`, `pushed`, `full_name`. Default: `full_name`. Validation rule: ` ^(created|updated|pushed|full_name)$ `.
      *  - direction (String): Optional.  Validation rule: ` ^(asc|desc)$ `.
      *  - page (Number): Optional. Page number of the results to fetch. Validation rule: ` ^[0-9]+$ `.
