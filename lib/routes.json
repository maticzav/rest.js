--- conflicted
+++ resolved
@@ -500,19 +500,8 @@
                 "/installations/:installation_id/access_tokens",
                 "/installation/repositories",
                 "/installations/:installation_id/repositories/:repository_id",
-<<<<<<< HEAD
-                "/issues",
-                "/user/issues",
-                "/orgs/:org/issues",
-                "/repos/:owner/:repo/issues",
-                "/repos/:owner/:repo/issues/comments/:id",
-                "/repos/:owner/:repo/issues/events/:id",
-                "/repos/:owner/:repo/deployments/:deployment_id",
-                "/repos/:owner/:repo/deployments/:id/statuses/:status_id"
-=======
                 "/apps/:app_slug",
                 "/app/installations/:installation_id"
->>>>>>> 902e7a6a
             ],
             "application/vnd.github.drax-preview+json": [
                 "/licenses",
