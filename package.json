{
  "name": "github4",
  "version": "0.2.8",
  "description": "NodeJS wrapper for the GitHub API",
  "author": "Mike de Boer <info@mikedeboer.nl>",
  "contributors": [
    {
      "name": "Mike de Boer",
      "email": "info@mikedeboer.nl"
    },
    {
      "name": "Fabian Jakobs",
      "email": "fabian@c9.io"
    },
<<<<<<< HEAD
    {
      "name": "Joe Gallo",
      "email": "joe@brassafrax.com"
    }
  ],
  "homepage": "https://github.com/kaizensoze/github4",
  "repository": {
    "type": "git",
    "url": "https://github.com/kaizensoze/github4.git"
  },
  "engine": {
    "node": ">=0.4.0"
  },
  "dependencies": {
    "https-proxy-agent": "^1.0.0",
    "mime": "^1.2.11"
  },
  "devDependencies": {
    "async": "^0.9.0",
    "oauth": "~0.9.7",
    "optimist": "~0.6.0",
    "mocha": "~1.13.0"
  },
  "main": ".",
  "scripts": {
    "test": "node ./test/all.js"
  },
  "license": "MIT",
  "licenses": [
    {
      "type": "The MIT License",
      "url": "http://www.opensource.org/licenses/mit-license.php"
    }
  ]
=======
    "dependencies": {
      "follow-redirects": "0.0.7",
      "mime": "^1.2.11"
    },
    "devDependencies": {
        "async": "^0.9.0",
        "oauth": "~0.9.7",
        "optimist": "~0.6.0",
        "mocha": "~1.13.0"
    },
    "main" : ".",
    "scripts": {
        "test": "node ./test/all.js"
    },
    "license": "MIT",
    "licenses": [{
        "type": "The MIT License",
        "url": "http://www.opensource.org/licenses/mit-license.php"
    }]
>>>>>>> 552a4a3e
}<|MERGE_RESOLUTION|>--- conflicted
+++ resolved
@@ -12,7 +12,6 @@
       "name": "Fabian Jakobs",
       "email": "fabian@c9.io"
     },
-<<<<<<< HEAD
     {
       "name": "Joe Gallo",
       "email": "joe@brassafrax.com"
@@ -27,6 +26,7 @@
     "node": ">=0.4.0"
   },
   "dependencies": {
+    "follow-redirects": "0.0.7",
     "https-proxy-agent": "^1.0.0",
     "mime": "^1.2.11"
   },
@@ -47,25 +47,4 @@
       "url": "http://www.opensource.org/licenses/mit-license.php"
     }
   ]
-=======
-    "dependencies": {
-      "follow-redirects": "0.0.7",
-      "mime": "^1.2.11"
-    },
-    "devDependencies": {
-        "async": "^0.9.0",
-        "oauth": "~0.9.7",
-        "optimist": "~0.6.0",
-        "mocha": "~1.13.0"
-    },
-    "main" : ".",
-    "scripts": {
-        "test": "node ./test/all.js"
-    },
-    "license": "MIT",
-    "licenses": [{
-        "type": "The MIT License",
-        "url": "http://www.opensource.org/licenses/mit-license.php"
-    }]
->>>>>>> 552a4a3e
 }